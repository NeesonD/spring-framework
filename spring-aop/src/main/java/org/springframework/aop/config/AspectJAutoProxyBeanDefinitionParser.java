/*
 * Copyright 2002-2016 the original author or authors.
 *
 * Licensed under the Apache License, Version 2.0 (the "License");
 * you may not use this file except in compliance with the License.
 * You may obtain a copy of the License at
 *
 *      https://www.apache.org/licenses/LICENSE-2.0
 *
 * Unless required by applicable law or agreed to in writing, software
 * distributed under the License is distributed on an "AS IS" BASIS,
 * WITHOUT WARRANTIES OR CONDITIONS OF ANY KIND, either express or implied.
 * See the License for the specific language governing permissions and
 * limitations under the License.
 */

package org.springframework.aop.config;

import org.w3c.dom.Element;
import org.w3c.dom.Node;
import org.w3c.dom.NodeList;

import org.springframework.beans.factory.config.BeanDefinition;
import org.springframework.beans.factory.config.TypedStringValue;
import org.springframework.beans.factory.support.ManagedList;
import org.springframework.beans.factory.xml.BeanDefinitionParser;
import org.springframework.beans.factory.xml.ParserContext;
import org.springframework.lang.Nullable;

/**
 * {@link BeanDefinitionParser} for the {@code aspectj-autoproxy} tag,
 * enabling the automatic application of @AspectJ-style aspects found in
 * the {@link org.springframework.beans.factory.BeanFactory}.
 *
 * @author Rob Harrop
 * @author Juergen Hoeller
 * @since 2.0
<<<<<<< HEAD
 * ???????
=======
 * .G. 主要目的是注册 AUTO_PROXY_CREATOR_BEAN_NAME，不过该 beanName 对应的 BeanDefinition 有多种实现
>>>>>>> bef1edef
 */
class AspectJAutoProxyBeanDefinitionParser implements BeanDefinitionParser {

	/**
	 * 定义了很多标签，或者各种注解，其目的就是执行各种 BeanDefinitionParser 的 parse，获取BeanDefinition
	 * @param element the element that is to be parsed into one or more {@link BeanDefinition BeanDefinitions}
	 * @param parserContext the object encapsulating the current state of the parsing process;
	 * provides access to a {@link org.springframework.beans.factory.support.BeanDefinitionRegistry}
	 * @return
	 */
	@Override
	@Nullable
	public BeanDefinition parse(Element element, ParserContext parserContext) {
		// 核心
		AopNamespaceUtils.registerAspectJAnnotationAutoProxyCreatorIfNecessary(parserContext, element);
		// 这个是将 <aop:include name=""> 注入到 AUTO_PROXY_CREATOR_BEAN_NAME 这个 BeanDefinition 的 PropertyValues()
		// 那 bean 定义中的 PropertyValues 有什么用 .G.TODO
		extendBeanDefinition(element, parserContext);
		return null;
	}

	private void extendBeanDefinition(Element element, ParserContext parserContext) {
		BeanDefinition beanDef =
				parserContext.getRegistry().getBeanDefinition(AopConfigUtils.AUTO_PROXY_CREATOR_BEAN_NAME);
		if (element.hasChildNodes()) {
			addIncludePatterns(element, parserContext, beanDef);
		}
	}

	private void addIncludePatterns(Element element, ParserContext parserContext, BeanDefinition beanDef) {
		ManagedList<TypedStringValue> includePatterns = new ManagedList<>();
		NodeList childNodes = element.getChildNodes();
		for (int i = 0; i < childNodes.getLength(); i++) {
			Node node = childNodes.item(i);
			if (node instanceof Element) {
				Element includeElement = (Element) node;
				TypedStringValue valueHolder = new TypedStringValue(includeElement.getAttribute("name"));
				valueHolder.setSource(parserContext.extractSource(includeElement));
				includePatterns.add(valueHolder);
			}
		}
		if (!includePatterns.isEmpty()) {
			includePatterns.setSource(parserContext.extractSource(element));
			beanDef.getPropertyValues().add("includePatterns", includePatterns);
		}
	}

}<|MERGE_RESOLUTION|>--- conflicted
+++ resolved
@@ -35,11 +35,8 @@
  * @author Rob Harrop
  * @author Juergen Hoeller
  * @since 2.0
-<<<<<<< HEAD
+ * .G. 主要目的是注册 AUTO_PROXY_CREATOR_BEAN_NAME，不过该 beanName 对应的 BeanDefinition 有多种实现
  * ???????
-=======
- * .G. 主要目的是注册 AUTO_PROXY_CREATOR_BEAN_NAME，不过该 beanName 对应的 BeanDefinition 有多种实现
->>>>>>> bef1edef
  */
 class AspectJAutoProxyBeanDefinitionParser implements BeanDefinitionParser {
 
